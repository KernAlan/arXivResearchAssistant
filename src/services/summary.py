"""Summary generation service"""
import logging
from datetime import datetime
from typing import Dict, List

from ..config import config
from ..utils import OpenAIDecodingArguments, openai_completion

logger = logging.getLogger(__name__)

class SummaryService:
    def __init__(self, model_config):
        self.model_config = model_config
        self.config = config  # Add reference to global config
    
    def generate_summary(self, papers: List[Dict]) -> str:
        """Generate a summary of the papers"""
        if not papers:
            return "No papers found matching your interests."
            
        # Sort papers by combined score
        sorted_papers = sorted(
            papers,
            key=lambda x: (x["relevance"] + x["importance"])/2,
            reverse=True
        )
        
        # Take top N papers for summary
        top_papers = sorted_papers[:self.config.PAPER_CONFIG["summary_papers"]]
        
        if not top_papers:
            return "No high-scoring papers met the relevance threshold today."

        # Create prompt
        prompt_pieces = []
        for idx, paper in enumerate(top_papers, start=1):
            avg_score = (paper["relevance"] + paper["importance"]) / 2
            paper_url = paper.get("url") or f"https://arxiv.org/abs/{paper.get('paper_id', '')}"
            prompt_pieces.append(
                "\n".join(
                    [
                        f"Paper {idx}:",
                        f"Title: {paper['title']}",
                        f"Average score: {avg_score:.1f}/10 (Relevance {paper['relevance']}/10, Importance {paper['importance']}/10)",
                        f"Abstract: {paper['abstract']}",
                        f"URL: {paper_url}",
                    ]
                )
            )

        papers_text = "\n\n".join(prompt_pieces)

        today = datetime.utcnow().strftime("%B %d, %Y")
        prompt = f"""You are preparing the executive digest for {today}.\n\n"""
        prompt += """Audience: Head of AI Engineering who wants clear takeaways.\n"""
        prompt += """There are {count} high-scoring papers today. Reference why each matters using the scores and abstract details provided.\n""".format(count=len(top_papers))
        prompt += """Follow the style guide in the system prompt. Each bullet must:\n- Open with the paper title in bold.\n- In one sentence, explain the concrete innovation or finding.\n- In a second sentence, describe the practical impact or next step for industry teams.\nInclude the provided URL inline when useful.\nClose with one upbeat sentence on how the team should act on these findings this week."""
        prompt += "\n\nPapers to summarize:\n" + papers_text

        try:
            response = openai_completion(
                prompt,
                OpenAIDecodingArguments(
                    temperature=self.model_config.get("summary_temperature", 0.5),
                    max_tokens=900,
                    top_p=self.model_config.get("top_p", 1.0)
                ),
                model_name=self.model_config.get("summary_name", self.model_config.get("name", "gpt-5-mini")),
                provider=self.model_config.get("provider", "openai"),
                system_prompt=self.config.SUMMARY_SYSTEM_PROMPT.strip()
            )

<<<<<<< HEAD
            cleaned = response.strip() if isinstance(response, str) else ""
            if cleaned:
                return cleaned

            logger.warning("Summary model returned empty response; using deterministic fallback summary.")
            return self._build_default_summary(top_papers)

=======
            # Response is now a string, not an object
            return response
            
>>>>>>> 0980f70d
        except Exception as e:
            logger.error(f"Error generating summary: {e}")
            return self._build_default_summary(top_papers)

    def _render_papers(self, papers: list) -> str:
        """Render individual paper sections"""
        return "\n".join(
            f"""
            <div class='paper'>
                <h3>{p['title']}</h3>
                <div class='scores'>
                    <span class='score relevance'>Relevance: {p['relevance']}/10</span>
                    <span class='score importance'>Importance: {p['importance']}/10</span>
                </div>
                <div class='abstract'>{p['abstract']}</div>
                <div class='meta'>
                    <a href="{p.get('url', f'https://arxiv.org/abs/{p.get("paper_id", "")}')}">View on arXiv</a>
                </div>
            </div>
            """
            for p in papers
        )

    def _build_default_summary(self, papers: List[Dict]) -> str:
        """Build a deterministic HTML summary when the model response is empty."""
        if not papers:
            return "No high-scoring papers met the relevance threshold today."

        summary_items = []
        for paper in papers:
            avg_score = (paper["relevance"] + paper["importance"]) / 2
            paper_url = paper.get("url") or f"https://arxiv.org/abs/{paper.get('paper_id', '')}"
            impact_sentence = paper["abstract"].split(".")[0].strip()
            if not impact_sentence:
                impact_sentence = "See abstract for details."
            summary_items.append(
                (
                    "<li><strong>{title}</strong> — avg score {avg:.1f}/10. {impact} "
                    "<a href=\"{url}\">Read more</a>.</li>"
                ).format(
                    title=paper["title"],
                    avg=avg_score,
                    impact=impact_sentence,
                    url=paper_url
                )
            )

        return "<ol>" + "".join(summary_items) + "</ol>"<|MERGE_RESOLUTION|>--- conflicted
+++ resolved
@@ -70,19 +70,9 @@
                 system_prompt=self.config.SUMMARY_SYSTEM_PROMPT.strip()
             )
 
-<<<<<<< HEAD
-            cleaned = response.strip() if isinstance(response, str) else ""
-            if cleaned:
-                return cleaned
-
-            logger.warning("Summary model returned empty response; using deterministic fallback summary.")
-            return self._build_default_summary(top_papers)
-
-=======
             # Response is now a string, not an object
             return response
             
->>>>>>> 0980f70d
         except Exception as e:
             logger.error(f"Error generating summary: {e}")
             return self._build_default_summary(top_papers)
