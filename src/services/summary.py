--- conflicted
+++ resolved
@@ -1,10 +1,6 @@
 """Summary generation service"""
 import logging
 from datetime import datetime
-<<<<<<< HEAD
-from html import escape
-=======
->>>>>>> 3bbacb6a
 from typing import Dict, List
 
 from ..config import config
@@ -33,11 +29,7 @@
         top_papers = sorted_papers[:self.config.PAPER_CONFIG["summary_papers"]]
         
         if not top_papers:
-<<<<<<< HEAD
-            return self._wrap_summary_html("No high-scoring papers met the relevance threshold today.")
-=======
             return "No high-scoring papers met the relevance threshold today."
->>>>>>> 3bbacb6a
 
         # Create prompt
         prompt_pieces = []
@@ -78,25 +70,12 @@
                 system_prompt=self.config.SUMMARY_SYSTEM_PROMPT.strip()
             )
 
-<<<<<<< HEAD
-            cleaned = response.strip() if isinstance(response, str) else ""
-            if cleaned:
-                return self._wrap_summary_html(cleaned)
-
-            logger.warning("Summary model returned empty response; using deterministic fallback summary.")
-            return self._wrap_summary_html(self._build_default_summary(top_papers))
-
-        except Exception as e:
-            logger.error(f"Error generating summary: {e}")
-            return self._wrap_summary_html(self._build_default_summary(top_papers))
-=======
             # Response is now a string, not an object
             return response
             
         except Exception as e:
             logger.error(f"Error generating summary: {e}")
             return self._build_default_summary(top_papers)
->>>>>>> 3bbacb6a
 
     def _render_papers(self, papers: list) -> str:
         """Render individual paper sections"""
@@ -124,63 +103,21 @@
 
         summary_items = []
         for paper in papers:
-<<<<<<< HEAD
-            relevance = paper.get("relevance")
-            importance = paper.get("importance")
-            try:
-                avg_score = (float(relevance) + float(importance)) / 2
-            except (TypeError, ValueError):
-                avg_score = 0.0
-
-            raw_url = paper.get("url") or f"https://arxiv.org/abs/{paper.get('paper_id', '')}"
-            paper_url = escape(raw_url)
-
-            abstract = paper.get("abstract", "")
-            if not isinstance(abstract, str):
-                abstract = str(abstract)
-            impact_sentence = abstract.split(".")[0].strip()
-            if not impact_sentence:
-                impact_sentence = "See abstract for details."
-
-            impact_sentence = escape(impact_sentence)
-            title = escape(paper.get("title", "Untitled"))
-
-=======
             avg_score = (paper["relevance"] + paper["importance"]) / 2
             paper_url = paper.get("url") or f"https://arxiv.org/abs/{paper.get('paper_id', '')}"
             impact_sentence = paper["abstract"].split(".")[0].strip()
             if not impact_sentence:
                 impact_sentence = "See abstract for details."
->>>>>>> 3bbacb6a
             summary_items.append(
                 (
                     "<li><strong>{title}</strong> — avg score {avg:.1f}/10. {impact} "
                     "<a href=\"{url}\">Read more</a>.</li>"
                 ).format(
-<<<<<<< HEAD
-                    title=title,
-=======
                     title=paper["title"],
->>>>>>> 3bbacb6a
                     avg=avg_score,
                     impact=impact_sentence,
                     url=paper_url
                 )
             )
 
-<<<<<<< HEAD
-        return "<ol>" + "".join(summary_items) + "</ol>"
-
-    def _wrap_summary_html(self, content: str) -> str:
-        """Ensure the summary block renders inside the expected container."""
-        cleaned = content.strip()
-        if not cleaned:
-            return "<div class=\"summary\"></div>"
-
-        if "class=\"summary\"" in cleaned or "class='summary'" in cleaned:
-            return cleaned
-
-        return f"<div class=\"summary\">{cleaned}</div>"
-=======
-        return "<ol>" + "".join(summary_items) + "</ol>"
->>>>>>> 3bbacb6a
+        return "<ol>" + "".join(summary_items) + "</ol>"